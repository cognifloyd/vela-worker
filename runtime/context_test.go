--- conflicted
+++ resolved
@@ -30,12 +30,8 @@
 		want    Engine
 	}{
 		{
-<<<<<<< HEAD
 			name: "valid runtime in context",
-			// nolint: staticcheck // ignore using string with context value
-=======
 			// nolint: staticcheck,revive // ignore using string with context value
->>>>>>> 629cebbd
 			context: context.WithValue(context.Background(), key, _engine),
 			want:    _engine,
 		},
@@ -45,12 +41,8 @@
 			want:    nil,
 		},
 		{
-<<<<<<< HEAD
 			name: "invalid runtime in context",
-			// nolint: staticcheck // ignore using string with context value
-=======
 			// nolint: staticcheck,revive // ignore using string with context value
->>>>>>> 629cebbd
 			context: context.WithValue(context.Background(), key, "foo"),
 			want:    nil,
 		},
