// Copyright (c) 2022 Target Brands, Inc. All rights reserved.
//
// Use of this source code is governed by the LICENSE file in this repository.

package kubernetes

// Everything in this file should only be used in test code.
// It is exported for use in tests of other packages.

import (
	"context"

	"github.com/sirupsen/logrus"

	v1 "k8s.io/api/core/v1"
	metav1 "k8s.io/apimachinery/pkg/apis/meta/v1"
	"k8s.io/client-go/kubernetes/fake"
	"k8s.io/client-go/tools/cache"

	velav1alpha1 "github.com/go-vela/worker/runtime/kubernetes/apis/vela/v1alpha1"
	fakeVelaK8sClient "github.com/go-vela/worker/runtime/kubernetes/generated/clientset/versioned/fake"
)

// NewMock returns an Engine implementation that
// integrates with a Kubernetes runtime.
//
// This function is intended for running tests only.
//
//nolint:revive // ignore returning unexported client
func NewMock(_pod *v1.Pod, opts ...ClientOpt) (*client, error) {
	// create new Kubernetes client
	c := new(client)

	// create new fields
	c.config = new(config)
	c.Pod = new(v1.Pod)

	c.containersLookup = map[string]int{}
	for i, ctn := range _pod.Spec.Containers {
		c.containersLookup[ctn.Name] = i
	}

	// create new logger for the client
	//
	// https://pkg.go.dev/github.com/sirupsen/logrus?tab=doc#StandardLogger
	logger := logrus.StandardLogger()

	// create new logger for the client
	//
	// https://pkg.go.dev/github.com/sirupsen/logrus?tab=doc#NewEntry
	c.Logger = logrus.NewEntry(logger)

	// set the Kubernetes namespace in the runtime client
	c.config.Namespace = "test"

	// set the Kubernetes pod in the runtime client
	c.Pod = _pod.DeepCopy()
	c.Pod.SetResourceVersion("0")

	// apply all provided configuration options
	for _, opt := range opts {
		err := opt(c)
		if err != nil {
			return nil, err
		}
	}

	// set the Kubernetes fake client in the runtime client
	//
	// https://pkg.go.dev/k8s.io/client-go/kubernetes/fake?tab=doc#NewSimpleClientset
	c.Kubernetes = fake.NewSimpleClientset(c.Pod)

	// set the VelaKubernetes fake client in the runtime client
	c.VelaKubernetes = fakeVelaK8sClient.NewSimpleClientset(
		&velav1alpha1.PipelinePodsTemplate{
			ObjectMeta: metav1.ObjectMeta{
				Namespace: c.config.Namespace,
				Name:      "mock-pipeline-pods-template",
			},
		},
	)

	// set the PodTracker (normally populated in SetupBuild)
	tracker, err := mockPodTracker(c.Logger, c.Kubernetes, c.Pod)
	if err != nil {
		return c, err
	}

	c.PodTracker = tracker

	// The test is responsible for calling c.PodTracker.Start(ctx) if needed.
	// In some cases it is more convenient to call c.(MockKubernetesRuntime).StartPodTracker(ctx)

	return c, nil
}

// MockKubernetesRuntime makes it possible to use the client mocks in other packages.
//
// This interface is intended for running tests only.
type MockKubernetesRuntime interface {
<<<<<<< HEAD
	SetupMock() error
	MarkPodTrackerReady()
	StartPodTracker(context.Context)
	WaitForPodTrackerReady()
	WaitForPodCreate(string, string)
	SimulateResync()
	SimulateStatusUpdate(*v1.Pod, []v1.ContainerStatus) error
}

// SetupMock allows the Kubernetes runtime to perform additional Mock-related config.
// Many tests should call this right after they call runtime.SetupBuild (or executor.CreateBuild).
//
// This function is intended for running tests only.
func (c *client) SetupMock() error {
	// This assumes that c.Pod.ObjectMeta.Namespace and c.Pod.ObjectMeta.Name are filled in.
	return c.PodTracker.setupMockFor(c.Pod)
=======
	MarkPodTrackerReady()
	SimulateResync(*v1.Pod)
>>>>>>> 07347aae
}

// MarkPodTrackerReady signals that PodTracker has been setup with ContainerTrackers.
//
// This function is intended for running tests only.
func (c *client) MarkPodTrackerReady() {
	close(c.PodTracker.Ready)
}

<<<<<<< HEAD
// StartPodTracker tells the podTracker it can start populating the cache.
//
// This function is intended for running tests only.
func (c *client) StartPodTracker(ctx context.Context) {
	c.PodTracker.Start(ctx)
}

// WaitForPodTrackerReady waits for PodTracker.Ready to be closed (which happens in AssembleBuild).
//
// This function is intended for running tests only.
func (c *client) WaitForPodTrackerReady() {
	<-c.PodTracker.Ready
}

// WaitForPodCreate waits for PodTracker.Ready to be closed (which happens in AssembleBuild).
//
// This function is intended for running tests only.
func (c *client) WaitForPodCreate(namespace, name string) {
	created := make(chan struct{})

	c.PodTracker.podInformer.Informer().AddEventHandler(cache.ResourceEventHandlerFuncs{
		AddFunc: func(obj interface{}) {
			select {
			case <-created:
				// not interested in any other create events.
				return
			default:
				break
			}

			var (
				pod *v1.Pod
				ok  bool
			)

			if pod, ok = obj.(*v1.Pod); !ok {
				return
			}

			if pod.GetNamespace() == namespace && pod.GetName() == name {
				close(created)
			}
		},
	})

	<-created
}

// SimulateResync simulates an resync where the PodTracker refreshes its cache.
//
// This function is intended for running tests only.
func (c *client) SimulateResync() {
	// Future: maybe allow passing in either new or old pod
	oldPod := c.Pod.DeepCopy()
=======
// SimulateResync simulates an resync where the PodTracker refreshes its cache.
// This resync is from oldPod to runtime.Pod. If nil, oldPod defaults to runtime.Pod.
//
// This function is intended for running tests only.
func (c *client) SimulateResync(oldPod *v1.Pod) {
	if oldPod == nil {
		oldPod = c.Pod
	}

	oldPod = oldPod.DeepCopy()
>>>>>>> 07347aae
	oldPod.SetResourceVersion("older")

	// simulate a re-sync/PodUpdate event
	c.PodTracker.HandlePodUpdate(oldPod, c.Pod)
<<<<<<< HEAD
}

// SimulateUpdate simulates an update event from the k8s API.
//
// This function is intended for running tests only.
func (c *client) SimulateStatusUpdate(pod *v1.Pod, containerStatuses []v1.ContainerStatus) error {
	// We have to have a full copy here because the k8s client Mock
	// replaces the pod it is storing, it does not just update the status.
	updatedPod := pod.DeepCopy()
	updatedPod.Status.ContainerStatuses = containerStatuses

	_, err := c.Kubernetes.CoreV1().Pods(pod.GetNamespace()).
		UpdateStatus(
			context.Background(),
			updatedPod,
			metav1.UpdateOptions{},
		)

	return err
=======
>>>>>>> 07347aae
}<|MERGE_RESOLUTION|>--- conflicted
+++ resolved
@@ -98,13 +98,12 @@
 //
 // This interface is intended for running tests only.
 type MockKubernetesRuntime interface {
-<<<<<<< HEAD
 	SetupMock() error
 	MarkPodTrackerReady()
 	StartPodTracker(context.Context)
 	WaitForPodTrackerReady()
 	WaitForPodCreate(string, string)
-	SimulateResync()
+	SimulateResync(*v1.Pod)
 	SimulateStatusUpdate(*v1.Pod, []v1.ContainerStatus) error
 }
 
@@ -115,10 +114,6 @@
 func (c *client) SetupMock() error {
 	// This assumes that c.Pod.ObjectMeta.Namespace and c.Pod.ObjectMeta.Name are filled in.
 	return c.PodTracker.setupMockFor(c.Pod)
-=======
-	MarkPodTrackerReady()
-	SimulateResync(*v1.Pod)
->>>>>>> 07347aae
 }
 
 // MarkPodTrackerReady signals that PodTracker has been setup with ContainerTrackers.
@@ -128,7 +123,6 @@
 	close(c.PodTracker.Ready)
 }
 
-<<<<<<< HEAD
 // StartPodTracker tells the podTracker it can start populating the cache.
 //
 // This function is intended for running tests only.
@@ -178,13 +172,6 @@
 }
 
 // SimulateResync simulates an resync where the PodTracker refreshes its cache.
-//
-// This function is intended for running tests only.
-func (c *client) SimulateResync() {
-	// Future: maybe allow passing in either new or old pod
-	oldPod := c.Pod.DeepCopy()
-=======
-// SimulateResync simulates an resync where the PodTracker refreshes its cache.
 // This resync is from oldPod to runtime.Pod. If nil, oldPod defaults to runtime.Pod.
 //
 // This function is intended for running tests only.
@@ -194,12 +181,10 @@
 	}
 
 	oldPod = oldPod.DeepCopy()
->>>>>>> 07347aae
 	oldPod.SetResourceVersion("older")
 
 	// simulate a re-sync/PodUpdate event
 	c.PodTracker.HandlePodUpdate(oldPod, c.Pod)
-<<<<<<< HEAD
 }
 
 // SimulateUpdate simulates an update event from the k8s API.
@@ -219,6 +204,4 @@
 		)
 
 	return err
-=======
->>>>>>> 07347aae
 }