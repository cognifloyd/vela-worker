// Copyright (c) 2022 Target Brands, Inc. All rights reserved.
//
// Use of this source code is governed by the LICENSE file in this repository.

package kubernetes

import (
	"context"
	"reflect"
	"testing"

	"github.com/go-vela/types/pipeline"
	velav1alpha1 "github.com/go-vela/worker/runtime/kubernetes/apis/vela/v1alpha1"

	v1 "k8s.io/api/core/v1"
	metav1 "k8s.io/apimachinery/pkg/apis/meta/v1"
)

func TestKubernetes_InspectBuild(t *testing.T) {
	// setup types
	_engine, err := NewMock(_pod)
	if err != nil {
		t.Errorf("unable to create runtime engine: %v", err)
	}

	// setup tests
	tests := []struct {
		name     string
		failure  bool
		pipeline *pipeline.Build
	}{
		{
			name:     "stages",
			failure:  false,
			pipeline: _stages,
		},
		{
			name:     "steps",
			failure:  false,
			pipeline: _steps,
		},
	}

	// run tests
	for _, test := range tests {
		t.Run(test.name, func(t *testing.T) {
			_, err = _engine.InspectBuild(context.Background(), test.pipeline)

			if test.failure {
				if err == nil {
					t.Errorf("InspectBuild should have returned err")
				}

				return // continue to next test
			}

			if err != nil {
				t.Errorf("InspectBuild returned err: %v", err)
			}
		})
	}
}

func TestKubernetes_SetupBuild(t *testing.T) {
	// needed to be able to make a pointers:
	trueBool := true
	twoString := "2"

	// testdata/pipeline-pods-template.yaml
	wantFromTemplateMetadata := velav1alpha1.PipelinePodTemplateMeta{
		Annotations: map[string]string{"annotation/foo": "bar"},
		Labels: map[string]string{
			"foo":      "bar",
			"pipeline": _steps.ID,
		},
	}

	// testdata/pipeline-pods-template-security-context.yaml
	wantFromTemplateSecurityContext := velav1alpha1.PipelinePodSecurityContext{
		RunAsNonRoot: &trueBool,
		Sysctls: []v1.Sysctl{
			{Name: "kernel.shm_rmid_forced", Value: "0"},
			{Name: "net.core.somaxconn", Value: "1024"},
			{Name: "kernel.msgmax", Value: "65536"},
		},
	}

	// testdata/pipeline-pods-template-node-selection.yaml
	wantFromTemplateNodeSelection := velav1alpha1.PipelinePodTemplateSpec{
		NodeSelector: map[string]string{"disktype": "ssd"},
		Affinity: &v1.Affinity{
			NodeAffinity: &v1.NodeAffinity{
				RequiredDuringSchedulingIgnoredDuringExecution: &v1.NodeSelector{
					NodeSelectorTerms: []v1.NodeSelectorTerm{
						{MatchExpressions: []v1.NodeSelectorRequirement{
							{Key: "kubernetes.io/os", Operator: v1.NodeSelectorOpIn, Values: []string{"linux"}},
						}},
					},
				},
				PreferredDuringSchedulingIgnoredDuringExecution: []v1.PreferredSchedulingTerm{
					{Weight: 1, Preference: v1.NodeSelectorTerm{
						MatchExpressions: []v1.NodeSelectorRequirement{
							{Key: "another-node-label-key", Operator: v1.NodeSelectorOpIn, Values: []string{"another-node-label-value"}},
						},
					}},
				},
			},
			PodAffinity: &v1.PodAffinity{
				RequiredDuringSchedulingIgnoredDuringExecution: []v1.PodAffinityTerm{
					{
						LabelSelector: &metav1.LabelSelector{
							MatchExpressions: []metav1.LabelSelectorRequirement{
								{Key: "security", Operator: metav1.LabelSelectorOpIn, Values: []string{"S1"}},
							},
						},
						TopologyKey: "topology.kubernetes.io/zone",
					},
				},
			},
			PodAntiAffinity: &v1.PodAntiAffinity{
				PreferredDuringSchedulingIgnoredDuringExecution: []v1.WeightedPodAffinityTerm{
					{
						Weight: 100,
						PodAffinityTerm: v1.PodAffinityTerm{
							LabelSelector: &metav1.LabelSelector{
								MatchExpressions: []metav1.LabelSelectorRequirement{
									{Key: "security", Operator: metav1.LabelSelectorOpIn, Values: []string{"S2"}},
								},
							},
							TopologyKey: "topology.kubernetes.io/zone",
						},
					},
				},
			},
		},
		Tolerations: []v1.Toleration{
			{
				Key:      "key1",
				Operator: v1.TolerationOpEqual,
				Value:    "value1",
				Effect:   v1.TaintEffectNoSchedule,
			},
			{
				Key:      "key1",
				Operator: v1.TolerationOpEqual,
				Value:    "value1",
				Effect:   v1.TaintEffectNoExecute,
			},
		},
	}

	// testdata/pipeline-pods-template-dns.yaml
	wantFromTemplateDNS := velav1alpha1.PipelinePodTemplateSpec{
		DNSPolicy: v1.DNSNone,
		DNSConfig: &v1.PodDNSConfig{
			Nameservers: []string{"1.2.3.4"},
			Searches: []string{
				"ns1.svc.cluster-domain.example",
				"my.dns.search.suffix",
			},
			Options: []v1.PodDNSConfigOption{
				{Name: "ndots", Value: &twoString},
				{Name: "edns0"},
			},
		},
	}

	// setup tests
	tests := []struct {
		name             string
		failure          bool
		pipeline         *pipeline.Build
		opts             []ClientOpt
		wantFromTemplate interface{}
	}{
		{
			name:             "stages",
			failure:          false,
			pipeline:         _stages,
			opts:             nil,
			wantFromTemplate: nil,
		},
		{
			name:             "steps",
			failure:          false,
			pipeline:         _steps,
			opts:             nil,
			wantFromTemplate: nil,
		},
		{
			name:             "stages-PipelinePodsTemplate-empty",
			failure:          false,
			pipeline:         _stages,
			opts:             []ClientOpt{WithPodsTemplate("", "testdata/pipeline-pods-template-empty.yaml")},
			wantFromTemplate: nil,
		},
		{
			name:             "steps-PipelinePodsTemplate-empty",
			failure:          false,
			pipeline:         _steps,
			opts:             []ClientOpt{WithPodsTemplate("", "testdata/pipeline-pods-template-empty.yaml")},
			wantFromTemplate: nil,
		},
		{
			name:             "stages-PipelinePodsTemplate-metadata",
			failure:          false,
			pipeline:         _stages,
			opts:             []ClientOpt{WithPodsTemplate("", "testdata/pipeline-pods-template.yaml")},
			wantFromTemplate: wantFromTemplateMetadata,
		},
		{
			name:             "steps-PipelinePodsTemplate-metadata",
			failure:          false,
			pipeline:         _steps,
			opts:             []ClientOpt{WithPodsTemplate("", "testdata/pipeline-pods-template.yaml")},
			wantFromTemplate: wantFromTemplateMetadata,
		},
		{
			name:             "stages-PipelinePodsTemplate-SecurityContext",
			failure:          false,
			pipeline:         _stages,
			opts:             []ClientOpt{WithPodsTemplate("", "testdata/pipeline-pods-template-security-context.yaml")},
			wantFromTemplate: wantFromTemplateSecurityContext,
		},
		{
			name:             "steps-PipelinePodsTemplate-SecurityContext",
			failure:          false,
			pipeline:         _steps,
			opts:             []ClientOpt{WithPodsTemplate("", "testdata/pipeline-pods-template-security-context.yaml")},
			wantFromTemplate: wantFromTemplateSecurityContext,
		},
		{
			name:             "stages-PipelinePodsTemplate-NodeSelection",
			failure:          false,
			pipeline:         _stages,
			opts:             []ClientOpt{WithPodsTemplate("", "testdata/pipeline-pods-template-node-selection.yaml")},
			wantFromTemplate: wantFromTemplateNodeSelection,
		},
		{
			name:             "steps-PipelinePodsTemplate-NodeSelection",
			failure:          false,
			pipeline:         _steps,
			opts:             []ClientOpt{WithPodsTemplate("", "testdata/pipeline-pods-template-node-selection.yaml")},
			wantFromTemplate: wantFromTemplateNodeSelection,
		},
		{
			name:             "stages-PipelinePodsTemplate-dns",
			failure:          false,
			pipeline:         _stages,
			opts:             []ClientOpt{WithPodsTemplate("", "testdata/pipeline-pods-template-dns.yaml")},
			wantFromTemplate: wantFromTemplateDNS,
		},
		{
			name:             "steps-PipelinePodsTemplate-dns",
			failure:          false,
			pipeline:         _steps,
			opts:             []ClientOpt{WithPodsTemplate("", "testdata/pipeline-pods-template-dns.yaml")},
			wantFromTemplate: wantFromTemplateDNS,
		},
		{
			name:             "stages-named PipelinePodsTemplate present",
			failure:          false,
			pipeline:         _stages,
			opts:             []ClientOpt{WithPodsTemplate("mock-pipeline-pods-template", "")},
			wantFromTemplate: nil,
		},
		{
			name:             "steps-named PipelinePodsTemplate present",
			failure:          false,
			pipeline:         _steps,
			opts:             []ClientOpt{WithPodsTemplate("mock-pipeline-pods-template", "")},
			wantFromTemplate: nil,
		},
		{
			name:             "stages-named PipelinePodsTemplate missing",
			failure:          true,
			pipeline:         _stages,
			opts:             []ClientOpt{WithPodsTemplate("missing-pipeline-pods-template", "")},
			wantFromTemplate: nil,
		},
		{
			name:             "steps-named PipelinePodsTemplate missing",
			failure:          true,
			pipeline:         _steps,
			opts:             []ClientOpt{WithPodsTemplate("missing-pipeline-pods-template", "")},
			wantFromTemplate: nil,
		},
	}

	// run tests
	for _, test := range tests {
		t.Run(test.name, func(t *testing.T) {
			// setup types
			_engine, err := NewMock(&v1.Pod{}, test.opts...)
			if err != nil {
				t.Errorf("unable to create runtime engine: %v", err)
			}

			err = _engine.SetupBuild(context.Background(), test.pipeline)

			// this does not test the resulting pod spec (ie no tests for ObjectMeta, RestartPolicy)

			if test.failure {
				if err == nil {
					t.Errorf("SetupBuild should have returned err")
				}

				return // continue to next test
			}

			if err != nil {
				t.Errorf("SetupBuild returned err: %v", err)
			}

			// make sure that worker-defined labels are set and cannot be overridden by PipelinePodsTemplate
			if pipelineLabel, ok := _engine.Pod.ObjectMeta.Labels["pipeline"]; !ok {
				t.Errorf("Pod is missing the pipeline label: %v", _engine.Pod.ObjectMeta)
			} else if pipelineLabel != test.pipeline.ID {
				t.Errorf("Pod's pipeline label is %v, want %v", pipelineLabel, test.pipeline.ID)
			}

			switch test.wantFromTemplate.(type) {
			case velav1alpha1.PipelinePodTemplateMeta:
				want := test.wantFromTemplate.(velav1alpha1.PipelinePodTemplateMeta)

				// PipelinePodsTemplate defined Annotations
				if want.Annotations != nil && !reflect.DeepEqual(_engine.Pod.Annotations, want.Annotations) {
					t.Errorf("Pod.Annotations is %v, want %v", _engine.Pod.Annotations, want.Annotations)
				}

				// PipelinePodsTemplate defined Labels
				if want.Labels != nil && !reflect.DeepEqual(_engine.Pod.Labels, want.Labels) {
					t.Errorf("Pod.Labels is %v, want %v", _engine.Pod.Labels, want.Labels)
				}
			case velav1alpha1.PipelinePodSecurityContext:
				want := test.wantFromTemplate.(velav1alpha1.PipelinePodSecurityContext)

				// PipelinePodsTemplate defined SecurityContext.RunAsNonRoot
				if !reflect.DeepEqual(_engine.Pod.Spec.SecurityContext.RunAsNonRoot, want.RunAsNonRoot) {
					t.Errorf("Pod.SecurityContext.RunAsNonRoot is %v, want %v", _engine.Pod.Spec.SecurityContext.RunAsNonRoot, want.RunAsNonRoot)
				}

				// PipelinePodsTemplate defined SecurityContext.Sysctls
				if want.Sysctls != nil && !reflect.DeepEqual(_engine.Pod.Spec.SecurityContext.Sysctls, want.Sysctls) {
					t.Errorf("Pod.SecurityContext.Sysctls is %v, want %v", _engine.Pod.Spec.SecurityContext.Sysctls, want.Sysctls)
				}
			case velav1alpha1.PipelinePodTemplateSpec:
				want := test.wantFromTemplate.(velav1alpha1.PipelinePodTemplateSpec)

				// PipelinePodsTemplate defined NodeSelector
				if want.NodeSelector != nil && !reflect.DeepEqual(_engine.Pod.Spec.NodeSelector, want.NodeSelector) {
					t.Errorf("Pod.NodeSelector is %v, want %v", _engine.Pod.Spec.NodeSelector, want.NodeSelector)
				}

				// PipelinePodsTemplate defined Affinity
				if want.Affinity != nil && !reflect.DeepEqual(_engine.Pod.Spec.Affinity, want.Affinity) {
					t.Errorf("Pod.Affinity is %v, want %v", _engine.Pod.Spec.Affinity, want.Affinity)
				}

				// PipelinePodsTemplate defined Tolerations
				if want.Tolerations != nil && !reflect.DeepEqual(_engine.Pod.Spec.Tolerations, want.Tolerations) {
					t.Errorf("Pod.Tolerations is %v, want %v", _engine.Pod.Spec.Tolerations, want.Tolerations)
				}

				// PipelinePodsTemplate defined DNSPolicy
				if len(want.DNSPolicy) > 0 && _engine.Pod.Spec.DNSPolicy != want.DNSPolicy {
					t.Errorf("Pod.DNSPolicy is %v, want %v", _engine.Pod.Spec.DNSPolicy, want.DNSPolicy)
				}

				// PipelinePodsTemplate defined DNSConfig
				if want.DNSConfig != nil && !reflect.DeepEqual(_engine.Pod.Spec.DNSConfig, want.DNSConfig) {
					t.Errorf("Pod.DNSConfig is %v, want %v", _engine.Pod.Spec.DNSConfig, want.DNSConfig)
				}
			}
		})
	}
}

func TestKubernetes_AssembleBuild(t *testing.T) {
	// setup tests
	tests := []struct {
		name     string
		failure  bool
		pipeline *pipeline.Build
		// k8sPod is the pod that the mock Kubernetes client will return
		k8sPod *v1.Pod
		// enginePod is the pod under construction in the Runtime Engine
		enginePod *v1.Pod
	}{
		{
			name:      "stages",
			failure:   false,
			pipeline:  _stages,
			k8sPod:    &v1.Pod{},
			enginePod: _stagesPod,
		},
		{
			name:      "steps",
			failure:   false,
			pipeline:  _steps,
			k8sPod:    &v1.Pod{},
			enginePod: _pod,
		},
		{
			name:      "stages-pod already exists",
			failure:   true,
			pipeline:  _stages,
			k8sPod:    _stagesPod,
			enginePod: _stagesPod,
		},
		{
			name:      "steps-pod already exists",
			failure:   true,
			pipeline:  _steps,
			k8sPod:    _pod,
			enginePod: _pod,
		},
	}

	// run tests
	for _, test := range tests {
		t.Run(test.name, func(t *testing.T) {
			_engine, err := NewMock(test.k8sPod)
			_engine.Pod = test.enginePod

<<<<<<< HEAD
		_engine.containersLookup = map[string]int{}
		for i, ctn := range test.enginePod.Spec.Containers {
			_engine.containersLookup[ctn.Name] = i
		}

		if err != nil {
			t.Errorf("unable to create runtime engine: %v", err)
		}
=======
			if err != nil {
				t.Errorf("unable to create runtime engine: %v", err)
			}
>>>>>>> d0b714dc

			err = _engine.AssembleBuild(context.Background(), test.pipeline)

			if test.failure {
				if err == nil {
					t.Errorf("AssembleBuild should have returned err")
				}

				return // continue to next test
			}

			if err != nil {
				t.Errorf("AssembleBuild returned err: %v", err)
			}
		})
	}
}

func TestKubernetes_RemoveBuild(t *testing.T) {
	// setup tests
	tests := []struct {
		name       string
		failure    bool
		createdPod bool
		pipeline   *pipeline.Build
		pod        *v1.Pod
	}{
		{
			name:       "stages-createdPod-pod in k8s",
			failure:    false,
			createdPod: true,
			pipeline:   _stages,
			pod:        _pod,
		},
		{
			name:       "steps-createdPod-pod in k8s",
			failure:    false,
			createdPod: true,
			pipeline:   _steps,
			pod:        _pod,
		},
		{
			name:       "stages-not createdPod-pod not in k8s",
			failure:    false,
			createdPod: false,
			pipeline:   _stages,
			pod:        &v1.Pod{},
		},
		{
			name:       "steps-not createdPod-pod not in k8s",
			failure:    false,
			pipeline:   _steps,
			pod:        &v1.Pod{},
			createdPod: false,
		},
		{
			name:       "stages-createdPod-pod not in k8s",
			failure:    true,
			pipeline:   _stages,
			pod:        &v1.Pod{},
			createdPod: true,
		},
		{
			name:       "steps-createdPod-pod not in k8s",
			failure:    true,
			pipeline:   _steps,
			pod:        &v1.Pod{},
			createdPod: true,
		},
	}

	// run tests
	for _, test := range tests {
		t.Run(test.name, func(t *testing.T) {
			_engine, err := NewMock(test.pod)
			if err != nil {
				t.Errorf("unable to create runtime engine: %v", err)
			}

			_engine.createdPod = test.createdPod

			err = _engine.RemoveBuild(context.Background(), test.pipeline)
			if test.failure {
				if err == nil {
					t.Errorf("RemoveBuild should have returned err")
				}

				return // continue to next test
			}

			if err != nil {
				t.Errorf("RemoveBuild returned err: %v", err)
			}
		})
	}
}<|MERGE_RESOLUTION|>--- conflicted
+++ resolved
@@ -423,20 +423,14 @@
 			_engine, err := NewMock(test.k8sPod)
 			_engine.Pod = test.enginePod
 
-<<<<<<< HEAD
-		_engine.containersLookup = map[string]int{}
-		for i, ctn := range test.enginePod.Spec.Containers {
-			_engine.containersLookup[ctn.Name] = i
-		}
-
-		if err != nil {
-			t.Errorf("unable to create runtime engine: %v", err)
-		}
-=======
+			_engine.containersLookup = map[string]int{}
+			for i, ctn := range test.enginePod.Spec.Containers {
+				_engine.containersLookup[ctn.Name] = i
+			}
+
 			if err != nil {
 				t.Errorf("unable to create runtime engine: %v", err)
 			}
->>>>>>> d0b714dc
 
 			err = _engine.AssembleBuild(context.Background(), test.pipeline)
 
