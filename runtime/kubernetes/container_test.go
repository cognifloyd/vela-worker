--- conflicted
+++ resolved
@@ -232,9 +232,6 @@
 	// a successful response with Body: "fake logs".
 	//
 	// https://github.com/kubernetes/kubernetes/issues/84203
-<<<<<<< HEAD
-	// fixed in k8s.io/client-go v0.19.0; we already have v0.22.2
-=======
 	// https://github.com/kubernetes/kubernetes/pulls/91485
 	//
 	// setup types
@@ -276,7 +273,6 @@
 			t.Errorf("TailContainer returned err: %v", err)
 		}
 	}
->>>>>>> c1d45632
 }
 
 func TestKubernetes_WaitContainer(t *testing.T) {
