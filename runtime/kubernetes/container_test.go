// Copyright (c) 2022 Target Brands, Inc. All rights reserved.
//
// Use of this source code is governed by the LICENSE file in this repository.

package kubernetes

import (
	"context"
	"reflect"
	"testing"

	"github.com/go-vela/types/pipeline"
	velav1alpha1 "github.com/go-vela/worker/runtime/kubernetes/apis/vela/v1alpha1"

	v1 "k8s.io/api/core/v1"
	metav1 "k8s.io/apimachinery/pkg/apis/meta/v1"
	"k8s.io/apimachinery/pkg/runtime"
)

func TestKubernetes_InspectContainer(t *testing.T) {
	// setup tests
	tests := []struct {
		name      string
		failure   bool
		pod       *v1.Pod
		container *pipeline.Container
	}{
		{
			name:      "build container",
			failure:   false,
			pod:       _pod,
			container: _container,
		},
		{
			name:      "empty build container",
			failure:   false,
			pod:       _pod,
			container: new(pipeline.Container),
		},
		{
			name:    "container not terminated",
			failure: true,
			pod: &v1.Pod{
				ObjectMeta: _pod.ObjectMeta,
				TypeMeta:   _pod.TypeMeta,
				Spec:       _pod.Spec,
				Status: v1.PodStatus{
					Phase: v1.PodRunning,
					ContainerStatuses: []v1.ContainerStatus{
						{
							Name: "step-github-octocat-1-clone",
							State: v1.ContainerState{
								Running: &v1.ContainerStateRunning{},
							},
						},
					},
				},
			},
			container: _container,
		},
	}

	// run tests
	for _, test := range tests {
		t.Run(test.name, func(t *testing.T) {
			// setup types
			_engine, err := NewMock(test.pod)
			if err != nil {
				t.Errorf("unable to create runtime engine: %v", err)
			}

			err = _engine.InspectContainer(context.Background(), test.container)

			if test.failure {
				if err == nil {
					t.Errorf("InspectContainer should have returned err")
				}

				return // continue to next test
			}

			if err != nil {
				t.Errorf("InspectContainer returned err: %v", err)
			}
		})
	}
}

func TestKubernetes_RemoveContainer(t *testing.T) {
	// setup types
	_engine, err := NewMock(_pod)
	if err != nil {
		t.Errorf("unable to create runtime engine: %v", err)
	}

	// setup tests
	tests := []struct {
		name      string
		failure   bool
		container *pipeline.Container
	}{
		{
			name:      "build container",
			failure:   false,
			container: _container,
		},
	}

	// run tests
	for _, test := range tests {
		t.Run(test.name, func(t *testing.T) {
			err = _engine.RemoveContainer(context.Background(), test.container)

			if test.failure {
				if err == nil {
					t.Errorf("RemoveContainer should have returned err")
				}

				return // continue to next test
			}

			if err != nil {
				t.Errorf("RemoveContainer returned err: %v", err)
			}
		})
	}
}

func TestKubernetes_RunContainer(t *testing.T) {
	// TODO: include VolumeMounts?
	// setup tests
	tests := []struct {
		name      string
		failure   bool
		container *pipeline.Container
		pipeline  *pipeline.Build
		pod       *v1.Pod
		volumes   []string
	}{
		{
			name:      "stages",
			failure:   false,
			container: _container,
			pipeline:  _stages,
			pod:       _pod,
		},
		{
			name:      "steps",
			failure:   false,
			container: _container,
			pipeline:  _steps,
			pod:       _pod,
		},
	}

	// run tests
	for _, test := range tests {
		t.Run(test.name, func(t *testing.T) {
			_engine, err := NewMock(test.pod)
			if err != nil {
				t.Errorf("unable to create runtime engine: %v", err)
			}

			if len(test.volumes) > 0 {
				_engine.config.Volumes = test.volumes
			}

			err = _engine.RunContainer(context.Background(), test.container, test.pipeline)

			if test.failure {
				if err == nil {
					t.Errorf("RunContainer should have returned err")
				}

				return // continue to next test
			}

			if err != nil {
				t.Errorf("RunContainer returned err: %v", err)
			}
		})
	}
}

func TestKubernetes_SetupContainer(t *testing.T) {
	// setup tests
	tests := []struct {
		name             string
		failure          bool
		container        *pipeline.Container
		opts             []ClientOpt
		wantPrivileged   bool
		wantFromTemplate interface{}
	}{
		{
			name:             "step-clone",
			failure:          false,
			container:        _container, // clone step
			opts:             nil,
			wantPrivileged:   false,
			wantFromTemplate: nil,
		},
		{
			name:    "step-echo",
			failure: false,
			container: &pipeline.Container{
				ID:          "step_github_octocat_1_echo",
				Commands:    []string{"echo", "hello"},
				Directory:   "/vela/src/github.com/octocat/helloworld",
				Environment: map[string]string{"FOO": "bar"},
				Entrypoint:  []string{"/bin/sh", "-c"},
				Image:       "alpine:latest",
				Name:        "echo",
				Number:      2,
				Pull:        "always",
			},
			opts:             nil,
			wantPrivileged:   false,
			wantFromTemplate: nil,
		},
		{
			name:    "privileged",
			failure: false,
			container: &pipeline.Container{
				ID:          "step_github_octocat_1_echo",
				Commands:    []string{"echo", "hello"},
				Directory:   "/vela/src/github.com/octocat/helloworld",
				Environment: map[string]string{"FOO": "bar"},
				Entrypoint:  []string{"/bin/sh", "-c"},
				Image:       "target/vela-docker:latest",
				Name:        "echo",
				Number:      2,
				Pull:        "always",
			},
			opts:             []ClientOpt{WithPrivilegedImages([]string{"target/vela-docker"})},
			wantPrivileged:   true,
			wantFromTemplate: nil,
		},
		{
			name:           "PipelinePodsTemplate",
			failure:        false,
			container:      _container,
			opts:           []ClientOpt{WithPodsTemplate("", "testdata/pipeline-pods-template-security-context.yaml")},
			wantPrivileged: false,
			wantFromTemplate: velav1alpha1.PipelineContainerSecurityContext{
				Capabilities: &v1.Capabilities{
					Drop: []v1.Capability{"ALL"},
					Add:  []v1.Capability{"NET_ADMIN", "SYS_TIME"},
				},
			},
		},
	}

	// run tests
	for _, test := range tests {
		t.Run(test.name, func(t *testing.T) {
			// setup types
			_engine, err := NewMock(_pod.DeepCopy(), test.opts...)
			if err != nil {
				t.Errorf("unable to create runtime engine: %v", err)
			}
			// actually run the test
			err = _engine.SetupContainer(context.Background(), test.container)

			// this does not (yet) test everything in the resulting pod spec (ie no tests for ImagePullPolicy, VolumeMounts)

			if test.failure {
				if err == nil {
					t.Errorf("SetupContainer should have returned err")
				}

<<<<<<< HEAD
		// make sure the lookup map is working as expected
		if j := _engine.containersLookup[ctn.Name]; i != j {
			t.Errorf("expected containersLookup[ctn.Name] to be %d, got %d", i, j)
		}

		// Make sure Container has Privileged configured correctly
		if test.wantPrivileged {
			if ctn.SecurityContext == nil {
				t.Errorf("Pod.Containers[%v].SecurityContext is nil", i)
			} else if *ctn.SecurityContext.Privileged != test.wantPrivileged {
				t.Errorf("Pod.Containers[%v].SecurityContext.Privileged is %v, want %v", i, *ctn.SecurityContext.Privileged, test.wantPrivileged)
=======
				return // continue to next test
>>>>>>> d0b714dc
			}

			if err != nil {
				t.Errorf("SetupContainer returned err: %v", err)
			}

			// SetupContainer added the last pod so get it for inspection
			i := len(_engine.Pod.Spec.Containers) - 1
			ctn := _engine.Pod.Spec.Containers[i]

			// Make sure Container has Privileged configured correctly
			if test.wantPrivileged {
				if ctn.SecurityContext == nil {
					t.Errorf("Pod.Containers[%v].SecurityContext is nil", i)
				} else if *ctn.SecurityContext.Privileged != test.wantPrivileged {
					t.Errorf("Pod.Containers[%v].SecurityContext.Privileged is %v, want %v", i, *ctn.SecurityContext.Privileged, test.wantPrivileged)
				}
			} else {
				if ctn.SecurityContext != nil && ctn.SecurityContext.Privileged != nil && *ctn.SecurityContext.Privileged != test.wantPrivileged {
					t.Errorf("Pod.Containers[%v].SecurityContext.Privileged is %v, want %v", i, *ctn.SecurityContext.Privileged, test.wantPrivileged)
				}
			}

			switch test.wantFromTemplate.(type) {
			case velav1alpha1.PipelineContainerSecurityContext:
				want := test.wantFromTemplate.(velav1alpha1.PipelineContainerSecurityContext)

				// PipelinePodsTemplate defined SecurityContext.Capabilities
				if want.Capabilities != nil {
					if ctn.SecurityContext == nil {
						t.Errorf("Pod.Containers[%v].SecurityContext is nil", i)
					} else if !reflect.DeepEqual(ctn.SecurityContext.Capabilities, want.Capabilities) {
						t.Errorf("Pod.Containers[%v].SecurityContext.Capabilities is %v, want %v", i, ctn.SecurityContext.Capabilities, want.Capabilities)
					}
				}
			}
		})
	}
}

func TestKubernetes_TailContainer(t *testing.T) {
	// Unfortunately, we can't test failures using the native Kubernetes fake.
	// k8s.client-go v0.19.0 added a mock GetLogs() response so that
	// it no longer panics with an "empty" request, but now it always returns
	// a successful response with Body: "fake logs".
	//
	// https://github.com/kubernetes/kubernetes/issues/84203
	// https://github.com/kubernetes/kubernetes/pulls/91485
	//
	// setup types
	_engine, err := NewMock(_pod)
	if err != nil {
		t.Errorf("unable to create runtime engine: %v", err)
	}

	// setup tests
	tests := []struct {
		name      string
		failure   bool
		container *pipeline.Container
	}{
		{
			name:      "got logs",
			failure:   false,
			container: _container,
		},
		// We cannot test failures, because the mock GetLogs() always
		// returns a successful response with logs body: "fake logs"
		//{
		//	name:      "empty build container",
		//	failure:   true,
		//	container: new(pipeline.Container),
		//},
	}

	// run tests
	for _, test := range tests {
		t.Run(test.name, func(t *testing.T) {
			_, err = _engine.TailContainer(context.Background(), test.container)

			if test.failure {
				if err == nil {
					t.Errorf("TailContainer should have returned err")
				}

				return // continue to next test
			}

			if err != nil {
				t.Errorf("TailContainer returned err: %v", err)
			}
		})
	}
}

func TestKubernetes_WaitContainer(t *testing.T) {
	// setup tests
	tests := []struct {
		name      string
		failure   bool
		container *pipeline.Container
		object    runtime.Object
	}{
		{
			name:      "default order in ContainerStatuses",
			failure:   false,
			container: _container,
			object:    _pod,
		},
		{
			name:      "inverted order in ContainerStatuses",
			failure:   false,
			container: _container,
			object: &v1.Pod{
				ObjectMeta: metav1.ObjectMeta{
					Name:      "github-octocat-1",
					Namespace: "test",
					Labels: map[string]string{
						"pipeline": "github-octocat-1",
					},
				},
				TypeMeta: metav1.TypeMeta{
					APIVersion: "v1",
					Kind:       "Pod",
				},
				Status: v1.PodStatus{
					Phase: v1.PodRunning,
					ContainerStatuses: []v1.ContainerStatus{
						{
							Name: "step-github-octocat-1-echo",
							State: v1.ContainerState{
								Terminated: &v1.ContainerStateTerminated{
									Reason:   "Completed",
									ExitCode: 0,
								},
							},
						},
						{
							Name: "step-github-octocat-1-clone",
							State: v1.ContainerState{
								Terminated: &v1.ContainerStateTerminated{
									Reason:   "Completed",
									ExitCode: 0,
								},
							},
						},
					},
				},
			},
		},
		{
			name:      "watch returns invalid type",
			failure:   true,
			container: _container,
			object:    new(v1.PodTemplate),
		},
	}

	// run tests
	for _, test := range tests {
		t.Run(test.name, func(t *testing.T) {
			// setup types
			_engine, _watch, err := newMockWithWatch(_pod, "pods")
			if err != nil {
				t.Errorf("unable to create runtime engine: %v", err)
			}

			go func() {
				// simulate adding a pod to the watcher
				_watch.Add(test.object)
			}()

			err = _engine.WaitContainer(context.Background(), test.container)

			if test.failure {
				if err == nil {
					t.Errorf("WaitContainer should have returned err")
				}

				return // continue to next test
			}

			if err != nil {
				t.Errorf("WaitContainer returned err: %v", err)
			}
		})
	}
}<|MERGE_RESOLUTION|>--- conflicted
+++ resolved
@@ -269,21 +269,7 @@
 					t.Errorf("SetupContainer should have returned err")
 				}
 
-<<<<<<< HEAD
-		// make sure the lookup map is working as expected
-		if j := _engine.containersLookup[ctn.Name]; i != j {
-			t.Errorf("expected containersLookup[ctn.Name] to be %d, got %d", i, j)
-		}
-
-		// Make sure Container has Privileged configured correctly
-		if test.wantPrivileged {
-			if ctn.SecurityContext == nil {
-				t.Errorf("Pod.Containers[%v].SecurityContext is nil", i)
-			} else if *ctn.SecurityContext.Privileged != test.wantPrivileged {
-				t.Errorf("Pod.Containers[%v].SecurityContext.Privileged is %v, want %v", i, *ctn.SecurityContext.Privileged, test.wantPrivileged)
-=======
-				return // continue to next test
->>>>>>> d0b714dc
+				return // continue to next test
 			}
 
 			if err != nil {
@@ -293,6 +279,11 @@
 			// SetupContainer added the last pod so get it for inspection
 			i := len(_engine.Pod.Spec.Containers) - 1
 			ctn := _engine.Pod.Spec.Containers[i]
+
+			// make sure the lookup map is working as expected
+			if j := _engine.containersLookup[ctn.Name]; i != j {
+				t.Errorf("expected containersLookup[ctn.Name] to be %d, got %d", i, j)
+			}
 
 			// Make sure Container has Privileged configured correctly
 			if test.wantPrivileged {
