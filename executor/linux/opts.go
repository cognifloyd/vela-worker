--- conflicted
+++ resolved
@@ -77,8 +77,6 @@
 	}
 }
 
-<<<<<<< HEAD
-=======
 // WithPrivilegedImages sets the privileged images in the executor client for Linux.
 func WithPrivilegedImages(images []string) Opt {
 	return func(c *client) error {
@@ -103,7 +101,6 @@
 	}
 }
 
->>>>>>> 07347aae
 // WithHostname sets the hostname in the executor client for Linux.
 func WithHostname(hostname string) Opt {
 	return func(c *client) error {
