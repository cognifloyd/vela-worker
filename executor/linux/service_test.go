--- conflicted
+++ resolved
@@ -17,10 +17,7 @@
 	"github.com/go-vela/worker/internal/message"
 	"github.com/go-vela/worker/runtime"
 	"github.com/go-vela/worker/runtime/docker"
-<<<<<<< HEAD
 	"github.com/go-vela/worker/runtime/kubernetes"
-=======
->>>>>>> 285411fe
 )
 
 func TestLinux_CreateService(t *testing.T) {
@@ -60,12 +57,14 @@
 			failure: false,
 			runtime: _docker,
 			container: &pipeline.Container{
-				ID:          "service_github_octocat_1_echo",
-				Directory:   "/vela/src/github.com/github/octocat",
-				Environment: map[string]string{"FOO": "bar"},
-				Image:       "alpine:latest",
-				Name:        "echo",
-				Number:      1,
+				ID:          "service_github_octocat_1_postgres",
+				Detach:      true,
+				Directory:   "/vela/src/github.com/github/octocat",
+				Environment: map[string]string{"FOO": "bar"},
+				Image:       "postgres:12-alpine",
+				Name:        "postgres",
+				Number:      1,
+				Ports:       []string{"5432:5432"},
 				Pull:        "not_present",
 			},
 		},
@@ -74,12 +73,14 @@
 			failure: false,
 			runtime: _kubernetes,
 			container: &pipeline.Container{
-				ID:          "service_github_octocat_1_echo",
-				Directory:   "/vela/src/github.com/github/octocat",
-				Environment: map[string]string{"FOO": "bar"},
-				Image:       "alpine:latest",
-				Name:        "echo",
-				Number:      1,
+				ID:          "service_github_octocat_1_postgres",
+				Detach:      true,
+				Directory:   "/vela/src/github.com/github/octocat",
+				Environment: map[string]string{"FOO": "bar"},
+				Image:       "postgres:12-alpine",
+				Name:        "postgres",
+				Number:      1,
+				Ports:       []string{"5432:5432"},
 				Pull:        "not_present",
 			},
 		},
@@ -88,12 +89,14 @@
 			failure: true,
 			runtime: _docker,
 			container: &pipeline.Container{
-				ID:          "service_github_octocat_1_echo",
-				Directory:   "/vela/src/github.com/github/octocat",
-				Environment: map[string]string{"FOO": "bar"},
-				Image:       "alpine:notfound",
-				Name:        "echo",
-				Number:      1,
+				ID:          "service_github_octocat_1_postgres",
+				Detach:      true,
+				Directory:   "/vela/src/github.com/github/octocat",
+				Environment: map[string]string{"FOO": "bar"},
+				Image:       "postgres:notfound",
+				Name:        "postgres",
+				Number:      1,
+				Ports:       []string{"5432:5432"},
 				Pull:        "not_present",
 			},
 		},
@@ -102,12 +105,14 @@
 		//	failure: true, // FIXME: make Kubernetes mock simulate failure similar to Docker mock
 		//	runtime: _kubernetes,
 		//	container: &pipeline.Container{
-		//		ID:          "service_github_octocat_1_echo",
+		//		ID:          "service_github_octocat_1_postgres",
+		//		Detach:      true,
 		//		Directory:   "/vela/src/github.com/github/octocat",
 		//		Environment: map[string]string{"FOO": "bar"},
-		//		Image:       "alpine:notfound",
-		//		Name:        "echo",
+		//		Image:       "postgres:notfound",
+		//		Name:        "postgres",
 		//		Number:      1,
+		//		Ports:       []string{"5432:5432"},
 		//		Pull:        "not_present",
 		//	},
 		// },
@@ -115,15 +120,12 @@
 			name:      "docker-empty service container",
 			failure:   true,
 			runtime:   _docker,
-<<<<<<< HEAD
 			container: new(pipeline.Container),
 		},
 		{
 			name:      "kubernetes-empty service container",
 			failure:   true,
 			runtime:   _kubernetes,
-=======
->>>>>>> 285411fe
 			container: new(pipeline.Container),
 		},
 	}
@@ -196,7 +198,6 @@
 			name:    "docker-basic service container",
 			failure: false,
 			runtime: _docker,
-<<<<<<< HEAD
 			container: &pipeline.Container{
 				ID:          "service_github_octocat_1_postgres",
 				Detach:      true,
@@ -213,8 +214,6 @@
 			name:    "kubernetes-basic service container",
 			failure: false,
 			runtime: _kubernetes,
-=======
->>>>>>> 285411fe
 			container: &pipeline.Container{
 				ID:          "service_github_octocat_1_postgres",
 				Detach:      true,
@@ -231,7 +230,6 @@
 			name:    "docker-service container with nil environment",
 			failure: true,
 			runtime: _docker,
-<<<<<<< HEAD
 			container: &pipeline.Container{
 				ID:          "service_github_octocat_1_postgres",
 				Detach:      true,
@@ -248,8 +246,6 @@
 			name:    "kubernetes-service container with nil environment",
 			failure: true,
 			runtime: _kubernetes,
-=======
->>>>>>> 285411fe
 			container: &pipeline.Container{
 				ID:          "service_github_octocat_1_postgres",
 				Detach:      true,
@@ -266,15 +262,12 @@
 			name:      "docker-empty service container",
 			failure:   true,
 			runtime:   _docker,
-<<<<<<< HEAD
 			container: new(pipeline.Container),
 		},
 		{
 			name:      "kubernetes-empty service container",
 			failure:   true,
 			runtime:   _kubernetes,
-=======
->>>>>>> 285411fe
 			container: new(pipeline.Container),
 		},
 	}
@@ -350,7 +343,6 @@
 			name:    "docker-basic service container",
 			failure: false,
 			runtime: _docker,
-<<<<<<< HEAD
 			container: &pipeline.Container{
 				ID:          "service_github_octocat_1_postgres",
 				Detach:      true,
@@ -367,8 +359,6 @@
 			name:    "kubernetes-basic service container",
 			failure: false,
 			runtime: _kubernetes,
-=======
->>>>>>> 285411fe
 			container: &pipeline.Container{
 				ID:          "service_github_octocat_1_postgres",
 				Detach:      true,
@@ -385,7 +375,6 @@
 			name:    "docker-service container with image not found",
 			failure: true,
 			runtime: _docker,
-<<<<<<< HEAD
 			container: &pipeline.Container{
 				ID:          "service_github_octocat_1_postgres",
 				Detach:      true,
@@ -402,8 +391,6 @@
 			name:    "kubernetes-service container with image not found",
 			failure: false,
 			runtime: _kubernetes,
-=======
->>>>>>> 285411fe
 			container: &pipeline.Container{
 				ID:          "service_github_octocat_1_postgres",
 				Detach:      true,
@@ -420,15 +407,12 @@
 			name:      "docker-empty service container",
 			failure:   true,
 			runtime:   _docker,
-<<<<<<< HEAD
 			container: new(pipeline.Container),
 		},
 		{
 			name:      "kubernetes-empty service container",
 			failure:   true,
 			runtime:   _kubernetes,
-=======
->>>>>>> 285411fe
 			container: new(pipeline.Container),
 		},
 	}
@@ -507,7 +491,6 @@
 			name:    "docker-basic service container",
 			failure: false,
 			runtime: _docker,
-<<<<<<< HEAD
 			container: &pipeline.Container{
 				ID:          "service_github_octocat_1_postgres",
 				Detach:      true,
@@ -524,8 +507,6 @@
 			name:    "kubernetes-basic service container",
 			failure: false,
 			runtime: _kubernetes,
-=======
->>>>>>> 285411fe
 			container: &pipeline.Container{
 				ID:          "service_github_octocat_1_postgres",
 				Detach:      true,
@@ -542,7 +523,6 @@
 			name:    "docker-service container with name not found",
 			failure: true,
 			runtime: _docker,
-<<<<<<< HEAD
 			container: &pipeline.Container{
 				ID:          "service_github_octocat_1_notfound",
 				Detach:      true,
@@ -559,8 +539,6 @@
 			name:    "kubernetes-service container with name not found",
 			failure: false, // TODO: add mock to make this fail
 			runtime: _kubernetes,
-=======
->>>>>>> 285411fe
 			container: &pipeline.Container{
 				ID:          "service_github_octocat_1_notfound",
 				Detach:      true,
@@ -577,15 +555,12 @@
 			name:      "docker-empty service container",
 			failure:   true,
 			runtime:   _docker,
-<<<<<<< HEAD
 			container: new(pipeline.Container),
 		},
 		{
 			name:      "kubernetes-empty service container",
 			failure:   true,
 			runtime:   _kubernetes,
-=======
->>>>>>> 285411fe
 			container: new(pipeline.Container),
 		},
 	}
@@ -663,7 +638,6 @@
 			name:    "docker-basic service container",
 			failure: false,
 			runtime: _docker,
-<<<<<<< HEAD
 			container: &pipeline.Container{
 				ID:          "service_github_octocat_1_postgres",
 				Detach:      true,
@@ -680,8 +654,6 @@
 			name:    "kubernetes-basic service container",
 			failure: false,
 			runtime: _kubernetes,
-=======
->>>>>>> 285411fe
 			container: &pipeline.Container{
 				ID:          "service_github_octocat_1_postgres",
 				Detach:      true,
@@ -698,7 +670,6 @@
 			name:    "docker-service container with ignoring name not found",
 			failure: true,
 			runtime: _docker,
-<<<<<<< HEAD
 			container: &pipeline.Container{
 				ID:          "service_github_octocat_1_ignorenotfound",
 				Detach:      true,
@@ -715,8 +686,6 @@
 			name:    "kubernetes-service container with ignoring name not found",
 			failure: false, // TODO: add mock to make this fail
 			runtime: _kubernetes,
-=======
->>>>>>> 285411fe
 			container: &pipeline.Container{
 				ID:          "service_github_octocat_1_ignorenotfound",
 				Detach:      true,
