--- conflicted
+++ resolved
@@ -42,11 +42,7 @@
 
 	_kubernetes, err := kubernetes.NewMock(testPod(false))
 	if err != nil {
-<<<<<<< HEAD
 		t.Errorf("unable to create kubernetes runtime engine: %v", err)
-=======
-		t.Errorf("unable to create docker runtime engine: %v", err)
->>>>>>> 07347aae
 	}
 
 	// setup tests
@@ -176,14 +172,11 @@
 	_docker, err := docker.NewMock()
 	if err != nil {
 		t.Errorf("unable to create docker runtime engine: %v", err)
-<<<<<<< HEAD
 	}
 
 	_kubernetes, err := kubernetes.NewMock(testPod(false))
 	if err != nil {
 		t.Errorf("unable to create kubernetes runtime engine: %v", err)
-=======
->>>>>>> 07347aae
 	}
 
 	// setup tests
@@ -195,7 +188,6 @@
 	}{
 		{
 			name:    "docker-basic service container",
-<<<<<<< HEAD
 			failure: false,
 			runtime: _docker,
 			container: &pipeline.Container{
@@ -212,28 +204,22 @@
 		},
 		{
 			name:    "kubernetes-basic service container",
-=======
->>>>>>> 07347aae
-			failure: false,
-			runtime: _kubernetes,
-			container: &pipeline.Container{
-				ID:          "service_github_octocat_1_postgres",
-				Detach:      true,
-				Directory:   "/vela/src/github.com/github/octocat",
-				Environment: map[string]string{"FOO": "bar"},
-				Image:       "postgres:12-alpine",
-				Name:        "postgres",
-				Number:      1,
-				Ports:       []string{"5432:5432"},
-				Pull:        "not_present",
-			},
-		},
-		{
-<<<<<<< HEAD
-			name:    "docker service container with nil environment",
-=======
+			failure: false,
+			runtime: _kubernetes,
+			container: &pipeline.Container{
+				ID:          "service_github_octocat_1_postgres",
+				Detach:      true,
+				Directory:   "/vela/src/github.com/github/octocat",
+				Environment: map[string]string{"FOO": "bar"},
+				Image:       "postgres:12-alpine",
+				Name:        "postgres",
+				Number:      1,
+				Ports:       []string{"5432:5432"},
+				Pull:        "not_present",
+			},
+		},
+		{
 			name:    "docker-service container with nil environment",
->>>>>>> 07347aae
 			failure: true,
 			runtime: _docker,
 			container: &pipeline.Container{
@@ -249,8 +235,7 @@
 			},
 		},
 		{
-<<<<<<< HEAD
-			name:    "kubernetes service container with nil environment",
+			name:    "kubernetes-service container with nil environment",
 			failure: true,
 			runtime: _kubernetes,
 			container: &pipeline.Container{
@@ -266,16 +251,13 @@
 			},
 		},
 		{
-			name:      "docker empty service container",
-=======
 			name:      "docker-empty service container",
->>>>>>> 07347aae
 			failure:   true,
 			runtime:   _docker,
 			container: new(pipeline.Container),
 		},
 		{
-			name:      "kubernetes empty service container",
+			name:      "kubernetes-empty service container",
 			failure:   true,
 			runtime:   _kubernetes,
 			container: new(pipeline.Container),
@@ -336,11 +318,7 @@
 
 	_kubernetes, err := kubernetes.NewMock(testPod(false))
 	if err != nil {
-<<<<<<< HEAD
 		t.Errorf("unable to create kubernetes runtime engine: %v", err)
-=======
-		t.Errorf("unable to create docker runtime engine: %v", err)
->>>>>>> 07347aae
 	}
 
 	streamRequests, done := message.MockStreamRequestsWithCancel(context.Background())
@@ -354,47 +332,39 @@
 		container *pipeline.Container
 	}{
 		{
-<<<<<<< HEAD
-			name:    "docker basic service container",
-=======
 			name:    "docker-basic service container",
->>>>>>> 07347aae
-			failure: false,
-			runtime: _docker,
-			container: &pipeline.Container{
-				ID:          "service_github_octocat_1_postgres",
-				Detach:      true,
-				Directory:   "/vela/src/github.com/github/octocat",
-				Environment: map[string]string{"FOO": "bar"},
-				Image:       "postgres:12-alpine",
-				Name:        "postgres",
-				Number:      1,
-				Ports:       []string{"5432:5432"},
-				Pull:        "not_present",
-			},
-		},
-		{
-<<<<<<< HEAD
-			name:    "kubernetes basic service container",
-			failure: false,
-			runtime: _kubernetes,
-			container: &pipeline.Container{
-				ID:          "service_github_octocat_1_postgres",
-				Detach:      true,
-				Directory:   "/vela/src/github.com/github/octocat",
-				Environment: map[string]string{"FOO": "bar"},
-				Image:       "postgres:12-alpine",
-				Name:        "postgres",
-				Number:      1,
-				Ports:       []string{"5432:5432"},
-				Pull:        "not_present",
-			},
-		},
-		{
-			name:    "docker service container with image not found",
-=======
+			failure: false,
+			runtime: _docker,
+			container: &pipeline.Container{
+				ID:          "service_github_octocat_1_postgres",
+				Detach:      true,
+				Directory:   "/vela/src/github.com/github/octocat",
+				Environment: map[string]string{"FOO": "bar"},
+				Image:       "postgres:12-alpine",
+				Name:        "postgres",
+				Number:      1,
+				Ports:       []string{"5432:5432"},
+				Pull:        "not_present",
+			},
+		},
+		{
+			name:    "kubernetes-basic service container",
+			failure: false,
+			runtime: _kubernetes,
+			container: &pipeline.Container{
+				ID:          "service_github_octocat_1_postgres",
+				Detach:      true,
+				Directory:   "/vela/src/github.com/github/octocat",
+				Environment: map[string]string{"FOO": "bar"},
+				Image:       "postgres:12-alpine",
+				Name:        "postgres",
+				Number:      1,
+				Ports:       []string{"5432:5432"},
+				Pull:        "not_present",
+			},
+		},
+		{
 			name:    "docker-service container with image not found",
->>>>>>> 07347aae
 			failure: true,
 			runtime: _docker,
 			container: &pipeline.Container{
@@ -410,7 +380,7 @@
 			},
 		},
 		{
-			name:    "kubernetes service container with image not found",
+			name:    "kubernetes-service container with image not found",
 			failure: false,
 			runtime: _kubernetes,
 			container: &pipeline.Container{
@@ -426,17 +396,13 @@
 			},
 		},
 		{
-<<<<<<< HEAD
-			name:      "docker empty service container",
+			name:      "docker-empty service container",
 			failure:   true,
 			runtime:   _docker,
 			container: new(pipeline.Container),
 		},
 		{
-			name:      "empty service container",
-=======
-			name:      "docker-empty service container",
->>>>>>> 07347aae
+			name:      "kubernetes-empty service container",
 			failure:   true,
 			runtime:   _kubernetes,
 			container: new(pipeline.Container),
@@ -499,14 +465,11 @@
 	_docker, err := docker.NewMock()
 	if err != nil {
 		t.Errorf("unable to create docker runtime engine: %v", err)
-<<<<<<< HEAD
 	}
 
 	_kubernetes, err := kubernetes.NewMock(testPod(false))
 	if err != nil {
 		t.Errorf("unable to create kubernetes runtime engine: %v", err)
-=======
->>>>>>> 07347aae
 	}
 
 	// setup tests
@@ -517,47 +480,39 @@
 		container *pipeline.Container
 	}{
 		{
-<<<<<<< HEAD
-			name:    "docker basic service container",
-			failure: false,
-			runtime: _docker,
-			container: &pipeline.Container{
-				ID:          "service_github_octocat_1_postgres",
-				Detach:      true,
-				Directory:   "/vela/src/github.com/github/octocat",
-				Environment: map[string]string{"FOO": "bar"},
-				Image:       "postgres:12-alpine",
-				Name:        "postgres",
-				Number:      1,
-				Ports:       []string{"5432:5432"},
-				Pull:        "not_present",
-			},
-		},
-		{
-			name:    "kubernetes basic service container",
-=======
 			name:    "docker-basic service container",
->>>>>>> 07347aae
-			failure: false,
-			runtime: _kubernetes,
-			container: &pipeline.Container{
-				ID:          "service_github_octocat_1_postgres",
-				Detach:      true,
-				Directory:   "/vela/src/github.com/github/octocat",
-				Environment: map[string]string{"FOO": "bar"},
-				Image:       "postgres:12-alpine",
-				Name:        "postgres",
-				Number:      1,
-				Ports:       []string{"5432:5432"},
-				Pull:        "not_present",
-			},
-		},
-		{
-<<<<<<< HEAD
-			name:    "docker service container with name not found",
-=======
+			failure: false,
+			runtime: _docker,
+			container: &pipeline.Container{
+				ID:          "service_github_octocat_1_postgres",
+				Detach:      true,
+				Directory:   "/vela/src/github.com/github/octocat",
+				Environment: map[string]string{"FOO": "bar"},
+				Image:       "postgres:12-alpine",
+				Name:        "postgres",
+				Number:      1,
+				Ports:       []string{"5432:5432"},
+				Pull:        "not_present",
+			},
+		},
+		{
+			name:    "kubernetes-basic service container",
+			failure: false,
+			runtime: _kubernetes,
+			container: &pipeline.Container{
+				ID:          "service_github_octocat_1_postgres",
+				Detach:      true,
+				Directory:   "/vela/src/github.com/github/octocat",
+				Environment: map[string]string{"FOO": "bar"},
+				Image:       "postgres:12-alpine",
+				Name:        "postgres",
+				Number:      1,
+				Ports:       []string{"5432:5432"},
+				Pull:        "not_present",
+			},
+		},
+		{
 			name:    "docker-service container with name not found",
->>>>>>> 07347aae
 			failure: true,
 			runtime: _docker,
 			container: &pipeline.Container{
@@ -573,8 +528,7 @@
 			},
 		},
 		{
-<<<<<<< HEAD
-			name:    "kubernetes service container with name not found",
+			name:    "kubernetes-service container with name not found",
 			failure: false, // TODO: add mock to make this fail
 			runtime: _kubernetes,
 			container: &pipeline.Container{
@@ -590,16 +544,13 @@
 			},
 		},
 		{
-			name:      "docker empty service container",
+			name:      "docker-empty service container",
 			failure:   true,
 			runtime:   _docker,
 			container: new(pipeline.Container),
 		},
 		{
-			name:      "kubernetes empty service container",
-=======
-			name:      "docker-empty service container",
->>>>>>> 07347aae
+			name:      "kubernetes-empty service container",
 			failure:   true,
 			runtime:   _kubernetes,
 			container: new(pipeline.Container),
@@ -665,11 +616,7 @@
 
 	_kubernetes, err := kubernetes.NewMock(testPod(false))
 	if err != nil {
-<<<<<<< HEAD
 		t.Errorf("unable to create kubernetes runtime engine: %v", err)
-=======
-		t.Errorf("unable to create docker runtime engine: %v", err)
->>>>>>> 07347aae
 	}
 
 	// setup tests
@@ -680,47 +627,39 @@
 		container *pipeline.Container
 	}{
 		{
-<<<<<<< HEAD
-			name:    "docker basic service container",
-=======
 			name:    "docker-basic service container",
->>>>>>> 07347aae
-			failure: false,
-			runtime: _docker,
-			container: &pipeline.Container{
-				ID:          "service_github_octocat_1_postgres",
-				Detach:      true,
-				Directory:   "/vela/src/github.com/github/octocat",
-				Environment: map[string]string{"FOO": "bar"},
-				Image:       "postgres:12-alpine",
-				Name:        "postgres",
-				Number:      1,
-				Ports:       []string{"5432:5432"},
-				Pull:        "not_present",
-			},
-		},
-		{
-<<<<<<< HEAD
-			name:    "kubernetes basic service container",
-			failure: false,
-			runtime: _kubernetes,
-			container: &pipeline.Container{
-				ID:          "service_github_octocat_1_postgres",
-				Detach:      true,
-				Directory:   "/vela/src/github.com/github/octocat",
-				Environment: map[string]string{"FOO": "bar"},
-				Image:       "postgres:12-alpine",
-				Name:        "postgres",
-				Number:      1,
-				Ports:       []string{"5432:5432"},
-				Pull:        "not_present",
-			},
-		},
-		{
-			name:    "docker service container with ignoring name not found",
-=======
+			failure: false,
+			runtime: _docker,
+			container: &pipeline.Container{
+				ID:          "service_github_octocat_1_postgres",
+				Detach:      true,
+				Directory:   "/vela/src/github.com/github/octocat",
+				Environment: map[string]string{"FOO": "bar"},
+				Image:       "postgres:12-alpine",
+				Name:        "postgres",
+				Number:      1,
+				Ports:       []string{"5432:5432"},
+				Pull:        "not_present",
+			},
+		},
+		{
+			name:    "kubernetes-basic service container",
+			failure: false,
+			runtime: _kubernetes,
+			container: &pipeline.Container{
+				ID:          "service_github_octocat_1_postgres",
+				Detach:      true,
+				Directory:   "/vela/src/github.com/github/octocat",
+				Environment: map[string]string{"FOO": "bar"},
+				Image:       "postgres:12-alpine",
+				Name:        "postgres",
+				Number:      1,
+				Ports:       []string{"5432:5432"},
+				Pull:        "not_present",
+			},
+		},
+		{
 			name:    "docker-service container with ignoring name not found",
->>>>>>> 07347aae
 			failure: true,
 			runtime: _docker,
 			container: &pipeline.Container{
@@ -736,7 +675,7 @@
 			},
 		},
 		{
-			name:    "kubernetes service container with ignoring name not found",
+			name:    "kubernetes-service container with ignoring name not found",
 			failure: false, // TODO: add mock to make this fail
 			runtime: _kubernetes,
 			container: &pipeline.Container{
